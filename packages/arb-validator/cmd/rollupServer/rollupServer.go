/*
 * Copyright 2019, Offchain Labs, Inc.
 *
 * Licensed under the Apache License, Version 2.0 (the "License");
 * you may not use this file except in compliance with the License.
 * You may obtain a copy of the License at
 *
 *    http://www.apache.org/licenses/LICENSE-2.0
 *
 * Unless required by applicable law or agreed to in writing, software
 * distributed under the License is distributed on an "AS IS" BASIS,
 * WITHOUT WARRANTIES OR CONDITIONS OF ANY KIND, either express or implied.
 * See the License for the specific language governing permissions and
 * limitations under the License.
 */

package main

import (
	"context"
	"errors"
	"flag"
	"fmt"
	"io/ioutil"
	"log"
	"os"
	"path/filepath"
	"strings"
	"time"

	"github.com/offchainlabs/arbitrum/packages/arb-validator/rollupmanager"

	"github.com/offchainlabs/arbitrum/packages/arb-validator/rollupvalidator"

	"github.com/ethereum/go-ethereum/accounts/abi/bind"
	"github.com/ethereum/go-ethereum/crypto"

	"github.com/offchainlabs/arbitrum/packages/arb-util/common"
	"github.com/offchainlabs/arbitrum/packages/arb-validator/ethbridge"
	"github.com/offchainlabs/arbitrum/packages/arb-validator/loader"
	"github.com/offchainlabs/arbitrum/packages/arb-validator/rollup"
)

func main() {
	// Check number of args
	flag.Parse()
	switch os.Args[1] {
	case "create":
		createRollupChain()
	case "validate":
		if err := validateRollupChain(); err != nil {
			log.Fatal(err)
		}
	default:
	}
}

func createRollupChain() {
	// Check number of args
	flag.Parse()
	if flag.NArg() != 5 {
		log.Fatalln("usage: rollupServer create <contract.ao> <private_key.txt> <ethURL> <factoryAddress>")
	}

	// 1) Compiled Arbitrum bytecode
	mach, err := loader.LoadMachineFromFile(flag.Arg(1), true, "cpp")
	if err != nil {
		log.Fatal("Loader Error: ", err)
	}

	// 2) Private key
	keyFile, err := os.Open(flag.Arg(2))
	if err != nil {
		log.Fatalln(err)
	}
	byteValue, err := ioutil.ReadAll(keyFile)
	if err != nil {
		log.Fatalln(err)
	}
	if err := keyFile.Close(); err != nil {
		log.Fatalln(err)
	}
	rawKey := strings.TrimPrefix(strings.TrimSpace(string(byteValue)), "0x")
	key, err := crypto.HexToECDSA(rawKey)
	if err != nil {
		log.Fatal("HexToECDSA private key error: ", err)
	}

	// 3) URL
	ethURL := flag.Arg(3)

	// 4) Rollup factory address
	addressString := flag.Arg(4)
	factoryAddress := common.HexToAddress(addressString)

	// Rollup creation
	auth := bind.NewKeyedTransactor(key)
	client, err := ethbridge.NewEthAuthClient(ethURL, auth)
	if err != nil {
		log.Fatal(err)
	}

	factory, err := client.NewArbFactory(factoryAddress)
	if err != nil {
		log.Fatal(err)
	}

	address, err := factory.CreateRollup(
		context.Background(),
		mach.Hash(),
		rollup.DefaultChainParams(),
		common.Address{},
	)
	if err != nil {
		log.Fatal(err)
	}
	fmt.Println(address.Hex())
}

func validateRollupChain() error {
	// Check number of args

	validateCmd := flag.NewFlagSet("validate", flag.ExitOnError)
	rpcEnable := validateCmd.Bool("rpc", false, "rpc")
	blocktime := validateCmd.Int64("blocktime", 2, "blocktime=N")
	err := validateCmd.Parse(os.Args[2:])
	if err != nil {
		return err
	}

<<<<<<< HEAD
	if validateCmd.NArg() != 5 {
		return errors.New("usage: rollupServer validate [--rpc] [--blocktime=NumSeconds] <contract.ao> <private_key.txt> <ethURL> <rollup_address> <db_path>")
	}

	common.SetDurationPerBlock(time.Duration(*blocktime) * time.Second)

	// 2) Private key
	keyFile, err := os.Open(validateCmd.Arg(1))
=======
	if validateCmd.NArg() != 3 {
		return errors.New("usage: rollupServer validate [--rpc] <validator_folder> <ethURL> <rollup_address>")
	}

	validatorFolder := validateCmd.Arg(0)
	ethURL := validateCmd.Arg(1)
	addressString := validateCmd.Arg(2)
	address := common.HexToAddress(addressString)

	keyFilePath := filepath.Join(validatorFolder, "private_key.txt")
	keyFile, err := os.Open(keyFilePath)
>>>>>>> 965c56c7
	if err != nil {
		return err
	}
	byteValue, err := ioutil.ReadAll(keyFile)
	if err != nil {
		return err
	}
	if err := keyFile.Close(); err != nil {
		return err
	}
	rawKey := strings.TrimPrefix(strings.TrimSpace(string(byteValue)), "0x")
	key, err := crypto.HexToECDSA(rawKey)
	if err != nil {
		return fmt.Errorf("HexToECDSA private key error: %v", err)
	}

	// Rollup creation
	auth := bind.NewKeyedTransactor(key)
	client, err := ethbridge.NewEthAuthClient(ethURL, auth)
	if err != nil {
		return err
	}

	rollupActor, err := client.NewRollup(address)
	if err != nil {
		return err
	}

	validatorListener := rollup.NewValidatorChainListener(context.Background(), address, rollupActor)
	err = validatorListener.AddStaker(client)
	if err != nil {
		return err
	}

	contractFile := filepath.Join(validatorFolder, "contract.ao")
	dbPath := filepath.Join(validatorFolder, "checkpoint_db")
	manager, err := rollupmanager.CreateManager(address, client, contractFile, dbPath)

	if err != nil {
		return err
	}
	manager.AddListener(&rollup.AnnouncerListener{})
	manager.AddListener(validatorListener)

	if *rpcEnable {
		if err := rollupvalidator.LaunchRPC(manager, "1235"); err != nil {
			log.Fatal(err)
		}
	} else {
		wait := make(chan bool)
		<-wait
	}
	return nil
}<|MERGE_RESOLUTION|>--- conflicted
+++ resolved
@@ -128,19 +128,11 @@
 		return err
 	}
 
-<<<<<<< HEAD
-	if validateCmd.NArg() != 5 {
-		return errors.New("usage: rollupServer validate [--rpc] [--blocktime=NumSeconds] <contract.ao> <private_key.txt> <ethURL> <rollup_address> <db_path>")
+	if validateCmd.NArg() != 3 {
+		return errors.New("usage: rollupServer validate [--rpc] [--blocktime=NumSeconds] <validator_folder> <ethURL> <rollup_address>")
 	}
 
-	common.SetDurationPerBlock(time.Duration(*blocktime) * time.Second)
-
-	// 2) Private key
-	keyFile, err := os.Open(validateCmd.Arg(1))
-=======
-	if validateCmd.NArg() != 3 {
-		return errors.New("usage: rollupServer validate [--rpc] <validator_folder> <ethURL> <rollup_address>")
-	}
+  common.SetDurationPerBlock(time.Duration(*blocktime) * time.Second)
 
 	validatorFolder := validateCmd.Arg(0)
 	ethURL := validateCmd.Arg(1)
@@ -149,7 +141,6 @@
 
 	keyFilePath := filepath.Join(validatorFolder, "private_key.txt")
 	keyFile, err := os.Open(keyFilePath)
->>>>>>> 965c56c7
 	if err != nil {
 		return err
 	}
