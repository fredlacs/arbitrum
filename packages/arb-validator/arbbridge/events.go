/*
 * Copyright 2020, Offchain Labs, Inc.
 *
 * Licensed under the Apache License, Version 2.0 (the "License");
 * you may not use this file except in compliance with the License.
 * You may obtain a copy of the License at
 *
 *    http://www.apache.org/licenses/LICENSE-2.0
 *
 * Unless required by applicable law or agreed to in writing, software
 * distributed under the License is distributed on an "AS IS" BASIS,
 * WITHOUT WARRANTIES OR CONDITIONS OF ANY KIND, either express or implied.
 * See the License for the specific language governing permissions and
 * limitations under the License.
 */

package arbbridge

import (
	"github.com/offchainlabs/arbitrum/packages/arb-util/value"
	"math/big"

	"github.com/offchainlabs/arbitrum/packages/arb-util/common"
	"github.com/offchainlabs/arbitrum/packages/arb-validator/structures"
	"github.com/offchainlabs/arbitrum/packages/arb-validator/valprotocol"
)

type Event interface {
	GetChainInfo() ChainInfo
}

type ChainInfo struct {
	BlockId  *structures.BlockId
	LogIndex uint
	TxHash   [32]byte
}

func (c ChainInfo) GetChainInfo() ChainInfo {
	return c
}

type StakeCreatedEvent struct {
	ChainInfo
	Staker   common.Address
	NodeHash common.Hash
}

type ChallengeStartedEvent struct {
	ChainInfo
	Asserter          common.Address
	Challenger        common.Address
	ChallengeType     structures.ChildType
	ChallengeContract common.Address
}

type ChallengeCompletedEvent struct {
	ChainInfo
	Winner            common.Address
	Loser             common.Address
	ChallengeContract common.Address
}

type StakeRefundedEvent struct {
	ChainInfo
	Staker common.Address
}

type PrunedEvent struct {
	ChainInfo
	Leaf common.Hash
}

type StakeMovedEvent struct {
	ChainInfo
	Staker   common.Address
	Location common.Hash
}

type AssertedEvent struct {
	ChainInfo
	PrevLeafHash    common.Hash
	Params          *structures.AssertionParams
	Claim           *structures.AssertionClaim
	MaxPendingTop   common.Hash
	MaxPendingCount *big.Int
}

type ConfirmedEvent struct {
	ChainInfo
	NodeHash common.Hash
}

type ConfirmedAssertionEvent struct {
	ChainInfo
	LogsAccHash common.Hash
}

type InitiateChallengeEvent struct {
	ChainInfo
	Deadline common.TimeTicks
}

type AsserterTimeoutEvent struct {
	ChainInfo
}

type ChallengerTimeoutEvent struct {
	ChainInfo
}

type ContinueChallengeEvent struct {
	ChainInfo
	SegmentIndex *big.Int
	Deadline     common.TimeTicks
}

type OneStepProofEvent struct {
	ChainInfo
}

type PendingTopBisectionEvent struct {
	ChainInfo
	ChainHashes []common.Hash
	TotalLength *big.Int
	Deadline    common.TimeTicks
}

type MessagesBisectionEvent struct {
	ChainInfo
	ChainHashes   []common.Hash
	SegmentHashes []common.Hash
	TotalLength   *big.Int
	Deadline      common.TimeTicks
}

type ExecutionBisectionEvent struct {
	ChainInfo
	Assertions []*valprotocol.ExecutionAssertionStub
	TotalSteps uint32
	Deadline   common.TimeTicks
}

type MessageDeliveredEvent struct {
<<<<<<< HEAD
	MsgValue value.Value
=======
	ChainInfo
	Msg valprotocol.Message
>>>>>>> 960cd606
}

type NewTimeEvent struct {
	ChainInfo
}<|MERGE_RESOLUTION|>--- conflicted
+++ resolved
@@ -141,12 +141,8 @@
 }
 
 type MessageDeliveredEvent struct {
-<<<<<<< HEAD
+	ChainInfo
 	MsgValue value.Value
-=======
-	ChainInfo
-	Msg valprotocol.Message
->>>>>>> 960cd606
 }
 
 type NewTimeEvent struct {
