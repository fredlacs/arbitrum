/*
 * Copyright 2020, Offchain Labs, Inc.
 *
 * Licensed under the Apache License, Version 2.0 (the "License");
 * you may not use this file except in compliance with the License.
 * You may obtain a copy of the License at
 *
 *    http://www.apache.org/licenses/LICENSE-2.0
 *
 * Unless required by applicable law or agreed to in writing, software
 * distributed under the License is distributed on an "AS IS" BASIS,
 * WITHOUT WARRANTIES OR CONDITIONS OF ANY KIND, either express or implied.
 * See the License for the specific language governing permissions and
 * limitations under the License.
 */

const GlobalInbox = artifacts.require('GlobalInbox')
<<<<<<< HEAD
const ArbValue = require('arb-provider-ethers').ArbValue
const ValueTester = artifacts.require('ValueTester')

const eutil = require('ethereumjs-util')

const {
  expectEvent,
  expectRevert,
  time,
} = require('@openzeppelin/test-helpers')

async function getMessageData(sender, receiver, value, value_tester) {
  let msgType = 1

  const msg = new ArbValue.TupleValue([
    new ArbValue.IntValue(1),
    new ArbValue.IntValue(web3.utils.toBN(sender).toString()),
    new ArbValue.TupleValue([
      new ArbValue.IntValue(web3.utils.toBN(receiver).toString()),
      new ArbValue.IntValue(value),
    ]),
  ])

  const msg_data = ArbValue.marshal(msg)
  let res = await value_tester.deserializeMessageData(msg_data, 0)

  assert.isTrue(res['0'], 'did not deserialize first part corrctly')

  let offset = res['1'].toNumber()
  assert.equal(res['2'].toNumber(), 1, 'Incorrect message type, must be ethMsg')
  assert.equal(res['3'], sender, 'Incorrect sender')

  let res2 = await value_tester.getEthMsgData(msg_data, offset)
  assert.isTrue(res2['0'], "value didn't deserialize correctly")
  assert.equal(res2['2'], receiver, 'Incorrect receiver')

  assert.equal(res2['3'].toNumber(), value, 'Incorrect value sent')

  return msg_data
=======
const MessageTester = artifacts.require('MessageTester')
const ethers = require('ethers')

function calcTxHash(chain, to, sequenceNum, value, messageData) {
  return web3.utils.soliditySha3(
    { t: 'address', v: chain },
    { t: 'address', v: to },
    { t: 'uint256', v: sequenceNum },
    { t: 'uint256', v: value },
    {
      t: 'bytes32',
      v: web3.utils.soliditySha3({ t: 'bytes', v: messageData }),
    }
  )
}

async function generateTxData(accounts, chain, messageCount) {
  let txDataTemplate = {
    to: '0xffffffffffffffffffffffffffffffffffffffff',
    sequenceNum: 2000,
    value: 54254535454544,
    messageData: '0x00',
  }

  let transactionsData = []
  for (let i = 0; i < messageCount; i++) {
    transactionsData.push(txDataTemplate)
  }

  let data = '0x'

  for (var i = 0; i < transactionsData.length; i++) {
    let txData = transactionsData[i]

    let txHash = calcTxHash(
      chain,
      txData['to'],
      txData['sequenceNum'],
      txData['value'],
      txData['messageData']
    )
    let signedTxHash = await web3.eth.sign(txHash, accounts[0])

    let packedTxData = ethers.utils.solidityPack(
      ['uint16', 'address', 'uint256', 'uint256', 'bytes', 'bytes'],
      [
        (txData['messageData'].length - 2) / 2,
        txData['to'],
        txData['sequenceNum'],
        txData['value'],
        signedTxHash,
        txData['messageData'],
      ]
    )
    data += packedTxData.slice(2)
  }
  return data
>>>>>>> e67d8f93
}

contract('GlobalInbox', accounts => {
  it('should make initial call', async () => {
    let global_inbox = await GlobalInbox.deployed()
    await global_inbox.sendTransactionMessage(
      '0xffffffffffffffffffffffffffffffffffffffff',
      '0xffffffffffffffffffffffffffffffffffffffff',
      2000,
      54254535454544,
      '0x'
    )
  })

  it('should make second call', async () => {
    let global_inbox = await GlobalInbox.deployed()
    await global_inbox.sendTransactionMessage(
      '0xffffffffffffffffffffffffffffffffffffffff',
      '0xffffffffffffffffffffffffffffffffffffffff',
      2000,
      54254535454544,
      '0x'
    )
  })

  it('should make bigger call', async () => {
    let global_inbox = await GlobalInbox.deployed()
    await global_inbox.sendTransactionMessage(
      '0xffffffffffffffffffffffffffffffffffffffff',
      '0xffffffffffffffffffffffffffffffffffffffff',
      2000,
      54254535454544,
      // 64 bytes of data
      '0xffffffffffffffffffffffffffffffffffffffffffffffffffffffffffffffffffffffffffffffffffffffffffffffffffffffff'
    )
  })
<<<<<<< HEAD

  it('should make a batch call', async () => {
    let chain = '0xffffffffffffffffffffffffffffffffffffffff'
    let txDataTemplate = {
      to: '0xffffffffffffffffffffffffffffffffffffffff',
      sequenceNum: 2000,
      value: 54254535454544,
      messageData: '0x',
    }

    let transactionsData = []
    for (let i = 0; i < 100; i++) {
      transactionsData.push(txDataTemplate)
    }

    let tos = []
    let sequenceNums = []
    let values = []
    let messageData = '0x'
    let messageLengths = []
    let signatures = '0x'

    for (var i = 0; i < transactionsData.length; i++) {
      let txData = transactionsData[i]

      let txHash = web3.utils.soliditySha3(
        { t: 'address', v: chain },
        { t: 'address', v: txData['to'] },
        { t: 'uint256', v: txData['sequenceNum'] },
        { t: 'uint256', v: txData['value'] },
        { t: 'bytes', v: txData['messageData'] }
      )
      let signedTxHash = await web3.eth.sign(txHash, accounts[0])
      tos.push(txData['to'])
      sequenceNums.push(txData['sequenceNum'])
      values.push(txData['value'])
      messageLengths.push((txData['messageData'].length - 2) / 2)
      messageData += txData['messageData'].slice(2)
      signatures += signedTxHash.slice(2)
    }

    let global_inbox = await GlobalInbox.deployed()
    await global_inbox.deliverTransactionBatch(
      chain,
      tos,
      sequenceNums,
      values,
      messageLengths,
      messageData,
      signatures
    )
  })

  let chain_address = accounts[6]
  let nodeHash =
    '0x10c9d77c3846591fdfc3f966935819eb7dd71ebb7e71d5d081b880868ca33e4d'
  let nodeHash2 =
    '0x20c9d77c3846591fdfc3f966935819eb7dd71ebb7e71d5d081b880868ca33e4d'
  let messageIndex = 0
  let originalOwner = accounts[0]
  let address2 = accounts[1]
  let address3 = accounts[2]
  let curr_owner = accounts[0]

  it('tradeable-exits: initial', async () => {
    let global_inbox = await GlobalInbox.deployed()

    curr_owner = await global_inbox.getPaymentOwner(
      originalOwner,
      nodeHash,
      messageIndex
    )
    curr_owner = web3.utils.toChecksumAddress(curr_owner)
    assert.equal(
      originalOwner,
      curr_owner,
      'current owner must be original owner.'
    )

    let reciept = await global_inbox.transferPayment(
      originalOwner,
      address2,
      nodeHash,
      messageIndex,
      {
        from: originalOwner,
      }
    )
    await expectEvent(reciept, 'PaymentTransfer')

    curr_owner = await global_inbox.getPaymentOwner(
      originalOwner,
      nodeHash,
      messageIndex
    )
    curr_owner = web3.utils.toChecksumAddress(curr_owner)
    assert.isTrue(
      curr_owner == address2,
      'current owner must be new owner (address2).'
    )
    console.log('valid owner 2')
  })

  it('tradeable-exits: subsequent transfers', async () => {
    let global_inbox = await GlobalInbox.deployed()
    curr_owner = await global_inbox.getPaymentOwner(
      originalOwner,
      nodeHash,
      messageIndex
    )
    curr_owner = web3.utils.toChecksumAddress(curr_owner)
    assert.isTrue(curr_owner == address2, 'current owner must be address2.')

    let reciept1 = global_inbox.transferPayment(
      originalOwner,
      address2,
      nodeHash,
      messageIndex,
      {
        from: originalOwner,
      }
    )

    await expectRevert(reciept1, 'Must be payment owner.')

    let reciept2 = await global_inbox.transferPayment(
      originalOwner,
      address3,
      nodeHash,
      messageIndex,
      {
        from: curr_owner,
      }
    )
    await expectEvent(reciept2, 'PaymentTransfer')

    curr_owner = await global_inbox.getPaymentOwner(
      originalOwner,
      nodeHash,
      messageIndex
    )
    curr_owner = web3.utils.toChecksumAddress(curr_owner)
    assert.isTrue(
      curr_owner == address3,
      'current owner must be new owner (address3).'
    )

    let recieptr = global_inbox.transferPayment(
      originalOwner,
      address2,
      nodeHash,
      messageIndex,
      {
        from: address2,
      }
    )
    await expectRevert(recieptr, 'Must be payment owner.')
  })

  it('tradeable-exits: commiting transfers', async () => {
    let global_inbox = await GlobalInbox.deployed()
    let value_tester = await ValueTester.new()
    let reciept3 = await global_inbox.depositEthMessage(
      chain_address,
      originalOwner,
      {
        from: originalOwner,
        value: 100,
      }
    )
    await expectEvent(reciept3, 'EthDepositMessageDelivered')

    chain_balance = await global_inbox.getEthBalance(chain_address)
    assert.equal(100, chain_balance.toNumber())
    curr_owner_balance = await global_inbox.getEthBalance(curr_owner)
    assert.equal(0, curr_owner_balance.toNumber())
    originalOwner_balance = await global_inbox.getEthBalance(originalOwner)
    assert.equal(0, originalOwner_balance.toNumber())

    let msg_data = await getMessageData(
      chain_address,
      originalOwner,
      50,
      value_tester
    )
    let msgCounts = [1]
    let bytes = web3.utils.hexToBytes(nodeHash)
    let nodeHashes = [bytes]

    let reciept4 = await global_inbox.sendMessages(
      msg_data,
      msgCounts,
      nodeHashes,
      {
        from: chain_address,
      }
    )

    chain_balance = await global_inbox.getEthBalance(chain_address)
    assert.equal(50, chain_balance.toNumber())
    curr_owner_balance = await global_inbox.getEthBalance(curr_owner)
    assert.equal(50, curr_owner_balance.toNumber())
    originalOwner_balance = await global_inbox.getEthBalance(originalOwner)
    assert.equal(0, originalOwner_balance.toNumber())

    let msg_data2 = await getMessageData(
      chain_address,
      originalOwner,
      50,
      value_tester
    )

    let msgCounts2 = [1]
    let bytes2 = web3.utils.hexToBytes(nodeHash2)
    let nodeHashes2 = [bytes2]

    let reciept5 = await global_inbox.sendMessages(
      msg_data2,
      msgCounts2,
      nodeHashes2,
      {
        from: chain_address,
      }
    )

    chain_balance = await global_inbox.getEthBalance(chain_address)
    assert.equal(0, chain_balance.toNumber())
    curr_owner_balance = await global_inbox.getEthBalance(curr_owner)
    assert.equal(50, curr_owner_balance.toNumber())
    originalOwner_balance = await global_inbox.getEthBalance(originalOwner)
    assert.equal(50, originalOwner_balance.toNumber())
  })

  it('tradeable-exits: commiting transfers, different mnsg indexes', async () => {
    let global_inbox = await GlobalInbox.deployed()
    let value_tester = await ValueTester.new()

    let reciept6 = await global_inbox.depositEthMessage(
      chain_address,
      address2,
      {
        from: address2,
        value: 100,
      }
    )

    await expectEvent(reciept6, 'EthDepositMessageDelivered')

    let msg_data3 = await getMessageData(
      chain_address,
      address2,
      10,
      value_tester
    )
    let msgCounts = [0]
    let bytes = web3.utils.hexToBytes(nodeHash2)
    let nodeHashes = [bytes]

    let reciept7 = await global_inbox.sendMessages(
      msg_data3,
      msgCounts,
      nodeHashes,
      {
        from: chain_address,
      }
    )

    chain_balance = await global_inbox.getEthBalance(chain_address)
    assert.equal(100, chain_balance.toNumber())
    address2_balance = await global_inbox.getEthBalance(address2)
    assert.equal(0, address2_balance.toNumber())

    let msg_data4 = await getMessageData(
      chain_address,
      address2,
      10,
      value_tester
    )

    msgCounts = [1]

    let reciept8 = await global_inbox.sendMessages(
      msg_data4,
      msgCounts,
      nodeHashes,
      {
        from: chain_address,
      }
    )

    chain_balance = await global_inbox.getEthBalance(chain_address)
    assert.equal(90, chain_balance.toNumber())
    address2_balance = await global_inbox.getEthBalance(address2)
    assert.equal(10, address2_balance.toNumber())
=======

  it('should make a batch call', async () => {
    let messageCount = 500
    let chain = '0xffffffffffffffffffffffffffffffffffffffff'

    // console.log(data);

    let data = await generateTxData(accounts, chain, messageCount)

    let globalInbox = await GlobalInbox.deployed()
    let tx = await globalInbox.deliverTransactionBatch(chain, data)

    assert.equal(tx.logs.length, 1)

    let ev = tx.logs[0]

    assert.equal(
      ev.event,
      'TransactionMessageBatchDelivered',
      'Incorrect event type'
    )

    assert.equal(
      ev.args.chain.toLowerCase(),
      chain.toLowerCase(),
      'incorrect chain in event'
    )

    let txObj = await web3.eth.getTransaction(tx.tx)
    let [chainInput, txDataInput] = ethers.utils.defaultAbiCoder.decode(
      ['address', 'bytes'],
      ethers.utils.hexDataSlice(txObj.input, 4)
    )

    assert.equal(
      chainInput.toLowerCase(),
      chain.toLowerCase(),
      'incorrect chain from input'
    )

    assert.equal(
      txDataInput.toLowerCase(),
      data.toLowerCase(),
      'incorrect tx data from input'
    )
>>>>>>> e67d8f93
  })
})<|MERGE_RESOLUTION|>--- conflicted
+++ resolved
@@ -15,7 +15,8 @@
  */
 
 const GlobalInbox = artifacts.require('GlobalInbox')
-<<<<<<< HEAD
+const MessageTester = artifacts.require('MessageTester')
+const ethers = require('ethers')
 const ArbValue = require('arb-provider-ethers').ArbValue
 const ValueTester = artifacts.require('ValueTester')
 
@@ -55,9 +56,7 @@
   assert.equal(res2['3'].toNumber(), value, 'Incorrect value sent')
 
   return msg_data
-=======
-const MessageTester = artifacts.require('MessageTester')
-const ethers = require('ethers')
+}
 
 function calcTxHash(chain, to, sequenceNum, value, messageData) {
   return web3.utils.soliditySha3(
@@ -113,7 +112,6 @@
     data += packedTxData.slice(2)
   }
   return data
->>>>>>> e67d8f93
 }
 
 contract('GlobalInbox', accounts => {
@@ -150,57 +148,50 @@
       '0xffffffffffffffffffffffffffffffffffffffffffffffffffffffffffffffffffffffffffffffffffffffffffffffffffffffff'
     )
   })
-<<<<<<< HEAD
 
   it('should make a batch call', async () => {
+    let messageCount = 500
     let chain = '0xffffffffffffffffffffffffffffffffffffffff'
-    let txDataTemplate = {
-      to: '0xffffffffffffffffffffffffffffffffffffffff',
-      sequenceNum: 2000,
-      value: 54254535454544,
-      messageData: '0x',
-    }
-
-    let transactionsData = []
-    for (let i = 0; i < 100; i++) {
-      transactionsData.push(txDataTemplate)
-    }
-
-    let tos = []
-    let sequenceNums = []
-    let values = []
-    let messageData = '0x'
-    let messageLengths = []
-    let signatures = '0x'
-
-    for (var i = 0; i < transactionsData.length; i++) {
-      let txData = transactionsData[i]
-
-      let txHash = web3.utils.soliditySha3(
-        { t: 'address', v: chain },
-        { t: 'address', v: txData['to'] },
-        { t: 'uint256', v: txData['sequenceNum'] },
-        { t: 'uint256', v: txData['value'] },
-        { t: 'bytes', v: txData['messageData'] }
-      )
-      let signedTxHash = await web3.eth.sign(txHash, accounts[0])
-      tos.push(txData['to'])
-      sequenceNums.push(txData['sequenceNum'])
-      values.push(txData['value'])
-      messageLengths.push((txData['messageData'].length - 2) / 2)
-      messageData += txData['messageData'].slice(2)
-      signatures += signedTxHash.slice(2)
-    }
-
-    let global_inbox = await GlobalInbox.deployed()
-    await global_inbox.deliverTransactionBatch(
-      chain,
-      tos,
-      sequenceNums,
-      values,
-      messageLengths,
-      messageData,
-      signatures
+
+    // console.log(data);
+
+    let data = await generateTxData(accounts, chain, messageCount)
+
+    let globalInbox = await GlobalInbox.deployed()
+    let tx = await globalInbox.deliverTransactionBatch(chain, data)
+
+    assert.equal(tx.logs.length, 1)
+
+    let ev = tx.logs[0]
+
+    assert.equal(
+      ev.event,
+      'TransactionMessageBatchDelivered',
+      'Incorrect event type'
+    )
+
+    assert.equal(
+      ev.args.chain.toLowerCase(),
+      chain.toLowerCase(),
+      'incorrect chain in event'
+    )
+
+    let txObj = await web3.eth.getTransaction(tx.tx)
+    let [chainInput, txDataInput] = ethers.utils.defaultAbiCoder.decode(
+      ['address', 'bytes'],
+      ethers.utils.hexDataSlice(txObj.input, 4)
+    )
+
+    assert.equal(
+      chainInput.toLowerCase(),
+      chain.toLowerCase(),
+      'incorrect chain from input'
+    )
+
+    assert.equal(
+      txDataInput.toLowerCase(),
+      data.toLowerCase(),
+      'incorrect tx data from input'
     )
   })
 
@@ -445,52 +436,5 @@
     assert.equal(90, chain_balance.toNumber())
     address2_balance = await global_inbox.getEthBalance(address2)
     assert.equal(10, address2_balance.toNumber())
-=======
-
-  it('should make a batch call', async () => {
-    let messageCount = 500
-    let chain = '0xffffffffffffffffffffffffffffffffffffffff'
-
-    // console.log(data);
-
-    let data = await generateTxData(accounts, chain, messageCount)
-
-    let globalInbox = await GlobalInbox.deployed()
-    let tx = await globalInbox.deliverTransactionBatch(chain, data)
-
-    assert.equal(tx.logs.length, 1)
-
-    let ev = tx.logs[0]
-
-    assert.equal(
-      ev.event,
-      'TransactionMessageBatchDelivered',
-      'Incorrect event type'
-    )
-
-    assert.equal(
-      ev.args.chain.toLowerCase(),
-      chain.toLowerCase(),
-      'incorrect chain in event'
-    )
-
-    let txObj = await web3.eth.getTransaction(tx.tx)
-    let [chainInput, txDataInput] = ethers.utils.defaultAbiCoder.decode(
-      ['address', 'bytes'],
-      ethers.utils.hexDataSlice(txObj.input, 4)
-    )
-
-    assert.equal(
-      chainInput.toLowerCase(),
-      chain.toLowerCase(),
-      'incorrect chain from input'
-    )
-
-    assert.equal(
-      txDataInput.toLowerCase(),
-      data.toLowerCase(),
-      'incorrect tx data from input'
-    )
->>>>>>> e67d8f93
   })
 })