--- conflicted
+++ resolved
@@ -214,7 +214,6 @@
     )
         external
     {
-<<<<<<< HEAD
         MakeAssertionData memory assertData = MakeAssertionData(
             _fields[0],
             _fields[1],
@@ -226,7 +225,7 @@
             _prevChildType,
 
             _numSteps,
-            _timeBoundsBlocks,
+            _timeBounds,
             _importedMessageCount,
 
             _fields[4],
@@ -238,33 +237,6 @@
             _numArbGas,
             _fields[7],
             _fields[8]
-=======
-        (bytes32 prevLeaf, bytes32 newValid) = makeAssertion(
-            MakeAssertionData(
-                _fields[0],
-                _fields[1],
-                _beforeInboxCount,
-
-                _fields[2],
-                _prevDeadlineTicks,
-                _fields[3],
-                _prevChildType,
-
-                _numSteps,
-                _timeBounds,
-                _importedMessageCount,
-
-                _fields[4],
-
-                _fields[5],
-
-                _fields[6],
-                _didInboxInsn,
-                _numArbGas,
-                _fields[7],
-                _fields[8]
-            )
->>>>>>> 7941a8c4
         );
 
         (bytes32 prevLeaf, bytes32 newValid) = makeAssertion(assertData);
