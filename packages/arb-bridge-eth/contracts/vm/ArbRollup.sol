/*
 * Copyright 2019-2020, Offchain Labs, Inc.
 *
 * Licensed under the Apache License, Version 2.0 (the "License");
 * you may not use this file except in compliance with the License.
 * You may obtain a copy of the License at
 *
 *    http://www.apache.org/licenses/LICENSE-2.0
 *
 * Unless required by applicable law or agreed to in writing, software
 * distributed under the License is distributed on an "AS IS" BASIS,
 * WITHOUT WARRANTIES OR CONDITIONS OF ANY KIND, either express or implied.
 * See the License for the specific language governing permissions and
 * limitations under the License.
 */

pragma solidity ^0.5.3;

import "./NodeGraph.sol";
import "./Staking.sol";
import "./ArbContractProxy.sol";


contract ArbRollup is NodeGraph, Staking {

    // invalid path proof
    string constant PLACE_LEAF = "PLACE_LEAF";

    // invalid leaf
    string constant MOVE_LEAF = "MOVE_LEAF";

    // invalid path proof
    string constant RECOV_PATH_PROOF = "RECOV_PATH_PROOF";
    // Invalid conflict proof
    string constant RECOV_CONFLICT_PROOF = "RECOV_CONFLICT_PROOF";
    // Proof must be of nonzero length
    string constant RECVOLD_LENGTH = "RECVOLD_LENGTH";
    // invalid leaf
    string constant RECOV_DEADLINE_LEAF = "RECOV_DEADLINE_LEAF";
    // Node is not passed deadline
    string constant RECOV_DEADLINE_TIME = "RECOV_DEADLINE_TIME";

    // invalid staker location proof
    string constant MAKE_STAKER_PROOF = "MAKE_STAKER_PROOF";

    // Type is not invalid
    string constant CONF_INV_TYPE = "CONF_INV_TYPE";
    // Node is not passed deadline
    string constant CONF_TIME = "CONF_TIME";
    // There must be at least one staker
    string constant CONF_HAS_STAKER = "CONF_HAS_STAKER";

    // Only callable by owner
    string constant ONLY_OWNER = "ONLY_OWNER";

    string public constant VERSION = "4";

    address payable owner;

    mapping(address => address) incomingCallProxies;
    mapping(address => address) public supportedContracts;

    event ConfirmedAssertion(
        bytes32[] logsAccHash
    );

    event ConfirmedValidAssertion(
        bytes32 indexed nodeHash
    );

    function init(
        bytes32 _vmState,
        uint128 _gracePeriodTicks,
        uint128 _arbGasSpeedLimitPerTick,
        uint64 _maxExecutionSteps,
        uint64[2] calldata _maxTimeBoundsWidth,
        uint128 _stakeRequirement,
        address payable _owner,
        address _challengeFactoryAddress,
        address _globalInboxAddress
    )
        external
    {
        NodeGraph.init(
            _vmState,
            _gracePeriodTicks,
            _arbGasSpeedLimitPerTick,
            _maxExecutionSteps,
            _maxTimeBoundsWidth,
            _globalInboxAddress
        );
        Staking.init(
            _stakeRequirement,
            _challengeFactoryAddress
        );
        owner = _owner;
    }

    function forwardContractMessage(address _sender, bytes calldata _data) external payable {
        address arbContractAddress = incomingCallProxies[msg.sender];
        require(arbContractAddress != address(0), "Non interface contract can't send message");

        globalInbox.forwardEthMessage.value(msg.value)(arbContractAddress, _sender);
        globalInbox.forwardContractTransactionMessage(arbContractAddress, _sender, msg.value, _data);
    }

    function spawnCallProxy(address _arbContract) external {
        ArbVMContractProxy proxy = new ArbVMContractProxy(address(this));
        incomingCallProxies[address(proxy)] = _arbContract;
        supportedContracts[_arbContract] = address(proxy);
    }

    function placeStake(
        bytes32[] calldata proof1,
        bytes32[] calldata proof2
    )
        external
        payable
    {
        bytes32 location = RollupUtils.calculateLeafFromPath(latestConfirmed(), proof1);
        bytes32 leaf = RollupUtils.calculateLeafFromPath(location, proof2);
        require(isValidLeaf(leaf), PLACE_LEAF);
        createStake(location);
    }

    function moveStake(
        bytes32[] calldata proof1,
        bytes32[] calldata proof2
    )
        external
    {
        bytes32 stakerLocation = getStakerLocation(msg.sender);
        bytes32 newLocation = RollupUtils.calculateLeafFromPath(stakerLocation, proof1);
        bytes32 leaf = RollupUtils.calculateLeafFromPath(newLocation, proof2);
        require(isValidLeaf(leaf), MOVE_LEAF);
        updateStakerLocation(msg.sender, newLocation);
    }

    function recoverStakeConfirmed(bytes32[] calldata proof) external {
        _recoverStakeConfirmed(msg.sender, proof);
    }

    function recoverStakeOld(address payable stakerAddress, bytes32[] calldata proof) external {
        require(proof.length > 0, RECVOLD_LENGTH);
        _recoverStakeConfirmed(stakerAddress, proof);
    }

    function recoverStakeMooted(
        address payable stakerAddress,
        bytes32 node,
        bytes32[] calldata latestConfirmedProof,
        bytes32[] calldata stakerProof
    )
        external
    {
        bytes32 stakerLocation = getStakerLocation(msg.sender);
        require(
            latestConfirmedProof[0] != stakerProof[0] &&
            RollupUtils.calculateLeafFromPath(node, latestConfirmedProof) == latestConfirmed() &&
            RollupUtils.calculateLeafFromPath(node, stakerProof) == stakerLocation,
            RECOV_CONFLICT_PROOF
        );
        refundStaker(stakerAddress);
    }

    // Kick off if successor node whose deadline has passed
    function recoverStakePassedDeadline(
        address payable stakerAddress,
        uint256 deadlineTicks,
        bytes32 disputableNodeHashVal,
        uint256 childType,
        bytes32 vmProtoStateHash,
        bytes32[] calldata proof
    )
        external
    {
        bytes32 stakerLocation = getStakerLocation(msg.sender);
        bytes32 nextNode = RollupUtils.childNodeHash(
            stakerLocation,
            deadlineTicks,
            disputableNodeHashVal,
            childType,
            vmProtoStateHash
        );
        bytes32 leaf = RollupUtils.calculateLeafFromPath(nextNode, proof);
        require(isValidLeaf(leaf), RECOV_DEADLINE_LEAF);
        require(block.number >= RollupTime.blocksToTicks(deadlineTicks), RECOV_DEADLINE_TIME);

        refundStaker(stakerAddress);
    }

    // fields
     // beforeVMHash
     // beforeInboxTop
     // prevPrevLeafHash
     // prevDataHash
     // afterInboxTop
     // importedMessagesSlice
     // afterVMHash
     // messagesAccHash
     // logsAccHash

    function makeAssertion(
        bytes32[9] calldata _fields,
        uint256 _beforeInboxCount,
        uint256 _prevDeadlineTicks,
        uint32 _prevChildType,
        uint64 _numSteps,
        uint128[4] calldata _timeBounds,
        uint256 _importedMessageCount,
        bool _didInboxInsn,
        uint64 _numArbGas,
        bytes32[] calldata _stakerProof
    )
        external
    {
        NodeGraphUtils.AssertionData memory assertData = NodeGraphUtils.AssertionData(
            _fields[0],
            _fields[1],
            _beforeInboxCount,

            _fields[2],
            _prevDeadlineTicks,
            _fields[3],
            _prevChildType,

            _numSteps,
            _timeBounds,
            _importedMessageCount,

            _fields[4],

            _fields[5],

            _fields[6],
            _didInboxInsn,
            _numArbGas,
            _fields[7],
            _fields[8]
        );

        (bytes32 prevLeaf, bytes32 newValid) = makeAssertion(assertData);

        bytes32 stakerLocation = getStakerLocation(msg.sender);
        require(RollupUtils.calculateLeafFromPath(stakerLocation, _stakerProof) == prevLeaf, MAKE_STAKER_PROOF);
        updateStakerLocation(msg.sender, newValid);
    }

    modifier onlyOwner() {
        require(msg.sender == owner, ONLY_OWNER);
        _;
    }

    function ownerShutdown() external onlyOwner {
        selfdestruct(msg.sender);
    }


    function _recoverStakeConfirmed(address payable stakerAddress, bytes32[] memory proof) private {
        bytes32 stakerLocation = getStakerLocation(msg.sender);
        require(RollupUtils.calculateLeafFromPath(stakerLocation, proof) == latestConfirmed(), RECOV_PATH_PROOF);
        refundStaker(stakerAddress);
    }

    function confirm(
        bytes32 initalProtoStateHash,
        uint256[] memory branches,
        uint256[] memory deadlineTicks,
        bytes32[] memory challengeNodeData,
        bytes32[] memory logsAcc,
        bytes32[] memory vmProtoStateHashes,
        uint256[] memory messageCounts,
        bytes memory messages,
        address[] memory stakerAddresses,
        bytes32[] memory stakerProofs,
        uint256[] memory stakerProofOffsets
    )
        public
    {
        return _confirm(
            RollupUtils.ConfirmData(
                initalProtoStateHash,
                branches,
                deadlineTicks,
                challengeNodeData,
                logsAcc,
                vmProtoStateHashes,
                messageCounts,
                messages
            ),
            stakerAddresses,
            stakerProofs,
            stakerProofOffsets
        );
    }

    function _confirm(
        RollupUtils.ConfirmData memory data,
        address[] memory stakerAddresses,
        bytes32[] memory stakerProofs,
        uint256[] memory stakerProofOffsets
    )
        private
    {
        uint256 totalNodeCount = data.branches.length;

<<<<<<< HEAD
    function _confirm(ConfirmData memory data) private {
        _verifyDataLength(data);

        uint256 nodeCount = data.branches.length;
        bytes32[] memory nodeHashes = new bytes32[](nodeCount);
        uint[] memory messageCounts = new uint[](nodeCount);

        NodeData memory nodeData = _getInitialNodeData(data);
        for (uint256 nodeIndex = 0; nodeIndex < nodeCount; nodeIndex++) {
                ( nodeData, messageCounts[nodeIndex] ) = _computeNodeData(nodeData, nodeIndex, data);
                nodeHashes[nodeIndex] = nodeData.nodeHash;
        }

        require(nodeData.messagesOffset == data.messages.length, "Didn't read all messages");
        // If last node is after deadline, then all nodes are
        require(RollupTime.blocksToTicks(block.number) >= data.deadlineTicks[nodeCount - 1], CONF_TIME);

        uint activeCount = checkAlignedStakers(
            nodeData.nodeHash,
            data.deadlineTicks[nodeCount - 1],
            data.stakerAddresses,
            data.stakerProofs,
            data.stakerProofOffsets
=======
        // If last node is after deadline, then all nodes are
        require(RollupTime.blocksToTicks(block.number) >= data.deadlineTicks[totalNodeCount - 1], CONF_TIME);

        (bytes32[] memory validNodeHashes, bytes32 confNode) = RollupUtils.confirm(data, latestConfirmed());

        uint256 validNodeCount = validNodeHashes.length;
        for (uint256 i = 0; i < validNodeCount; i++) {
            emit ConfirmedValidAssertion(validNodeHashes[i]);
        }
        uint activeCount = checkAlignedStakers(
            confNode,
            data.deadlineTicks[totalNodeCount - 1],
            stakerAddresses,
            stakerProofs,
            stakerProofOffsets
>>>>>>> c7432e0f
        );
        require(activeCount > 0, CONF_HAS_STAKER);
        confirmNode(nodeData.nodeHash);

        // Send all messages is a single batch
        globalInbox.sendMessages(data.messages, data.messageCounts, validNodeHashes);

<<<<<<< HEAD
        if (nodeData.validNum > 0) {
=======
        if (validNodeCount > 0) {
>>>>>>> c7432e0f
            emit ConfirmedAssertion(
                data.logsAcc
            );
        }
    }
<<<<<<< HEAD

    struct NodeData {
        uint256 validNum;
        uint256 invalidNum;
        uint256 messagesOffset;
        bytes32 vmProtoStateHash;
        bytes32 nodeHash;
    }

    function _getInitialNodeData(
        ConfirmData memory data
    ) 
        private view returns (NodeData memory)
    {
        return NodeData(
            0,
            0,
            0,
            data.initalProtoStateHash,
            latestConfirmed());
    }

    function _computeNodeData(
        NodeData memory nodeData,
        uint256 nodeIndex,
        ConfirmData memory data
    ) 
        private returns (NodeData memory, uint) 
    {
        uint256 branchType = data.branches[nodeIndex];
        bytes32 nodeDataHash;
        uint msgCount;

        if (branchType == VALID_CHILD_TYPE) {
            bytes32 lastMsgHash;
            uint256 messageLength = data.messagesLengths[nodeData.validNum];
            (lastMsgHash, msgCount) = Protocol.generateLastMessageHash(
                data.messages,
                nodeData.messagesOffset,
                messageLength
            );
            nodeDataHash = RollupUtils.validDataHash(
                lastMsgHash,
                data.logsAcc[nodeData.validNum]
            );
            nodeData.messagesOffset += messageLength;
            nodeData.vmProtoStateHash = data.vmProtoStateHashes[nodeData.validNum];
            nodeData.validNum++;
        } else {
            msgCount = 0;
            nodeDataHash = data.challengeNodeData[nodeData.invalidNum];
            nodeData.invalidNum++;
        }

        nodeData.nodeHash = RollupUtils.childNodeHash(
            nodeData.nodeHash,
            data.deadlineTicks[nodeIndex],
            nodeDataHash,
            branchType,
            nodeData.vmProtoStateHash
        );

        if (branchType == VALID_CHILD_TYPE) {
            emit ConfirmedValidAssertion(nodeData.nodeHash);
        }
        
        return (nodeData, msgCount);
    }

    function _verifyDataLength(ConfirmData memory data) private pure{
        uint256 nodeCount = data.branches.length;
        uint256 validNodeCount = data.messagesLengths.length;
        require(data.vmProtoStateHashes.length == validNodeCount);
        require(data.logsAcc.length == validNodeCount);
        require(data.deadlineTicks.length == nodeCount);
        require(data.challengeNodeData.length == nodeCount - validNodeCount);
    }
=======
>>>>>>> c7432e0f
}<|MERGE_RESOLUTION|>--- conflicted
+++ resolved
@@ -303,32 +303,6 @@
         private
     {
         uint256 totalNodeCount = data.branches.length;
-
-<<<<<<< HEAD
-    function _confirm(ConfirmData memory data) private {
-        _verifyDataLength(data);
-
-        uint256 nodeCount = data.branches.length;
-        bytes32[] memory nodeHashes = new bytes32[](nodeCount);
-        uint[] memory messageCounts = new uint[](nodeCount);
-
-        NodeData memory nodeData = _getInitialNodeData(data);
-        for (uint256 nodeIndex = 0; nodeIndex < nodeCount; nodeIndex++) {
-                ( nodeData, messageCounts[nodeIndex] ) = _computeNodeData(nodeData, nodeIndex, data);
-                nodeHashes[nodeIndex] = nodeData.nodeHash;
-        }
-
-        require(nodeData.messagesOffset == data.messages.length, "Didn't read all messages");
-        // If last node is after deadline, then all nodes are
-        require(RollupTime.blocksToTicks(block.number) >= data.deadlineTicks[nodeCount - 1], CONF_TIME);
-
-        uint activeCount = checkAlignedStakers(
-            nodeData.nodeHash,
-            data.deadlineTicks[nodeCount - 1],
-            data.stakerAddresses,
-            data.stakerProofs,
-            data.stakerProofOffsets
-=======
         // If last node is after deadline, then all nodes are
         require(RollupTime.blocksToTicks(block.number) >= data.deadlineTicks[totalNodeCount - 1], CONF_TIME);
 
@@ -344,102 +318,18 @@
             stakerAddresses,
             stakerProofs,
             stakerProofOffsets
->>>>>>> c7432e0f
         );
         require(activeCount > 0, CONF_HAS_STAKER);
-        confirmNode(nodeData.nodeHash);
+
+        confirmNode(confNode);
 
         // Send all messages is a single batch
         globalInbox.sendMessages(data.messages, data.messageCounts, validNodeHashes);
 
-<<<<<<< HEAD
-        if (nodeData.validNum > 0) {
-=======
         if (validNodeCount > 0) {
->>>>>>> c7432e0f
             emit ConfirmedAssertion(
                 data.logsAcc
             );
         }
     }
-<<<<<<< HEAD
-
-    struct NodeData {
-        uint256 validNum;
-        uint256 invalidNum;
-        uint256 messagesOffset;
-        bytes32 vmProtoStateHash;
-        bytes32 nodeHash;
-    }
-
-    function _getInitialNodeData(
-        ConfirmData memory data
-    ) 
-        private view returns (NodeData memory)
-    {
-        return NodeData(
-            0,
-            0,
-            0,
-            data.initalProtoStateHash,
-            latestConfirmed());
-    }
-
-    function _computeNodeData(
-        NodeData memory nodeData,
-        uint256 nodeIndex,
-        ConfirmData memory data
-    ) 
-        private returns (NodeData memory, uint) 
-    {
-        uint256 branchType = data.branches[nodeIndex];
-        bytes32 nodeDataHash;
-        uint msgCount;
-
-        if (branchType == VALID_CHILD_TYPE) {
-            bytes32 lastMsgHash;
-            uint256 messageLength = data.messagesLengths[nodeData.validNum];
-            (lastMsgHash, msgCount) = Protocol.generateLastMessageHash(
-                data.messages,
-                nodeData.messagesOffset,
-                messageLength
-            );
-            nodeDataHash = RollupUtils.validDataHash(
-                lastMsgHash,
-                data.logsAcc[nodeData.validNum]
-            );
-            nodeData.messagesOffset += messageLength;
-            nodeData.vmProtoStateHash = data.vmProtoStateHashes[nodeData.validNum];
-            nodeData.validNum++;
-        } else {
-            msgCount = 0;
-            nodeDataHash = data.challengeNodeData[nodeData.invalidNum];
-            nodeData.invalidNum++;
-        }
-
-        nodeData.nodeHash = RollupUtils.childNodeHash(
-            nodeData.nodeHash,
-            data.deadlineTicks[nodeIndex],
-            nodeDataHash,
-            branchType,
-            nodeData.vmProtoStateHash
-        );
-
-        if (branchType == VALID_CHILD_TYPE) {
-            emit ConfirmedValidAssertion(nodeData.nodeHash);
-        }
-        
-        return (nodeData, msgCount);
-    }
-
-    function _verifyDataLength(ConfirmData memory data) private pure{
-        uint256 nodeCount = data.branches.length;
-        uint256 validNodeCount = data.messagesLengths.length;
-        require(data.vmProtoStateHashes.length == validNodeCount);
-        require(data.logsAcc.length == validNodeCount);
-        require(data.deadlineTicks.length == nodeCount);
-        require(data.challengeNodeData.length == nodeCount - validNodeCount);
-    }
-=======
->>>>>>> c7432e0f
 }