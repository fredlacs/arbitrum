/*
 * Copyright 2019, Offchain Labs, Inc.
 *
 * Licensed under the Apache License, Version 2.0 (the "License");
 * you may not use this file except in compliance with the License.
 * You may obtain a copy of the License at
 *
 *    http://www.apache.org/licenses/LICENSE-2.0
 *
 * Unless required by applicable law or agreed to in writing, software
 * distributed under the License is distributed on an "AS IS" BASIS,
 * WITHOUT WARRANTIES OR CONDITIONS OF ANY KIND, either express or implied.
 * See the License for the specific language governing permissions and
 * limitations under the License.
 */

pragma solidity ^0.5.3;

import "./Value.sol";
import "./Machine.sol";

// Sourced from https://github.com/leapdao/solEVM-enforcer/tree/master

library OneStepProof {
    using Machine for Machine.Data;
    using Value for Value.Data;

    uint256 constant send_size_limit = 10000;

    struct ValidateProofData {
        bytes32 beforeHash;
        uint128[4] timeBounds;
        Value.Data beforeInbox;
        bytes32 afterHash;
        bool    didInboxInsn;
        bytes32 firstMessage;
        bytes32 lastMessage;
        bytes32 firstLog;
        bytes32 lastLog;
        uint64  gas;
        bytes proof;
    }

    function validateProof(
        bytes32 beforeHash,
        uint128[4] memory timeBounds,
        bytes32 beforeInbox,
        uint256 beforeInboxValueSize,
        bytes32 afterHash,
        bool    didInboxInsn,
        bytes32 firstMessage,
        bytes32 lastMessage,
        bytes32 firstLog,
        bytes32 lastLog,
        uint64  gas,
        bytes memory proof
    )
        public
        pure
        returns(uint)
    {
        return checkProof(
            ValidateProofData(
                beforeHash,
                timeBounds,
                Value.newTuplePreImage(
                    beforeInbox,
                    beforeInboxValueSize),
                afterHash,
                didInboxInsn,
                firstMessage,
                lastMessage,
                firstLog,
                lastLog,
                gas,
                proof
            )
        );
    }

    // Arithmetic

    function executeAddInsn(
        Machine.Data memory machine,
        Value.Data memory val1,
        Value.Data memory val2
    )
        internal
        pure
        returns (bool)
    {
        if (!val1.isInt() || !val2.isInt()) {
            return false;
        }
        uint a = val1.intVal;
        uint b = val2.intVal;
        uint c;
        assembly {
            c := add(a, b)
        }
        machine.addDataStackInt(c);
        return true;
    }

    function executeMulInsn(
        Machine.Data memory machine,
        Value.Data memory val1,
        Value.Data memory val2
    )
        internal
        pure
        returns (bool)
    {
        if (!val1.isInt() || !val2.isInt()) {
            return false;
        }
        uint a = val1.intVal;
        uint b = val2.intVal;
        uint c;
        assembly {
            c := mul(a, b)
        }
        machine.addDataStackInt(c);
        return true;
    }

    function executeSubInsn(
        Machine.Data memory machine,
        Value.Data memory val1,
        Value.Data memory val2
    )
        internal
        pure
        returns (bool)
    {
        if (!val1.isInt() || !val2.isInt()) {
            return false;
        }
        uint a = val1.intVal;
        uint b = val2.intVal;
        uint c;
        assembly {
            c := sub(a, b)
        }
        machine.addDataStackInt(c);
        return true;
    }

    function executeDivInsn(
        Machine.Data memory machine,
        Value.Data memory val1,
        Value.Data memory val2
    )
        internal
        pure
        returns (bool)
    {
        if (!val1.isInt() || !val2.isInt()) {
            return false;
        }
        uint a = val1.intVal;
        uint b = val2.intVal;
        if (b == 0) {
            return false;
        }
        uint c;
        assembly {
            c := div(a, b)
        }
        machine.addDataStackInt(c);
        return true;
    }

    function executeSdivInsn(
        Machine.Data memory machine,
        Value.Data memory val1,
        Value.Data memory val2
    )
        internal
        pure
        returns (bool)
    {
        if (!val1.isInt() || !val2.isInt()) {
            return false;
        }
        uint a = val1.intVal;
        uint b = val2.intVal;
        if (b == 0) {
            return false;
        }
        uint c;
        assembly {
            c := sdiv(a, b)
        }
        machine.addDataStackInt(c);
        return true;
    }

    function executeModInsn(
        Machine.Data memory machine,
        Value.Data memory val1,
        Value.Data memory val2
    )
        internal
        pure
        returns (bool)
    {
        if (!val1.isInt() || !val2.isInt()) {
            return false;
        }
        uint a = val1.intVal;
        uint b = val2.intVal;
        if (b == 0) {
            return false;
        }
        uint c;
        assembly {
            c := mod(a, b)
        }
        machine.addDataStackInt(c);
        return true;
    }

    function executeSmodInsn(
        Machine.Data memory machine,
        Value.Data memory val1,
        Value.Data memory val2
    )
        internal
        pure
        returns (bool)
    {
        if (!val1.isInt() || !val2.isInt()) {
            return false;
        }
        uint a = val1.intVal;
        uint b = val2.intVal;
        if (b == 0) {
            return false;
        }
        uint c;
        assembly {
            c := smod(a, b)
        }
        machine.addDataStackInt(c);
        return true;
    }

    function executeAddmodInsn(
        Machine.Data memory machine,
        Value.Data memory val1,
        Value.Data memory val2,
        Value.Data memory val3
    )
        internal
        pure
        returns (bool)
    {
        if (!val1.isInt() || !val2.isInt()) {
            return false;
        }
        uint a = val1.intVal;
        uint b = val2.intVal;
        uint m = val3.intVal;
        if (m == 0) {
            return false;
        }
        uint c;
        assembly {
            c := addmod(a, b, m)
        }
        machine.addDataStackInt(c);
        return true;
    }

    function executeMulmodInsn(
        Machine.Data memory machine,
        Value.Data memory val1,
        Value.Data memory val2,
        Value.Data memory val3
    )
        internal
        pure
        returns (bool)
    {
        if (!val1.isInt() || !val2.isInt()) {
            return false;
        }
        uint a = val1.intVal;
        uint b = val2.intVal;
        uint m = val3.intVal;
        if (m == 0) {
            return false;
        }
        uint c;
        assembly {
            c := mulmod(a, b, m)
        }
        machine.addDataStackInt(c);
        return true;
    }

    function executeExpInsn(
        Machine.Data memory machine,
        Value.Data memory val1,
        Value.Data memory val2
    )
        internal
        pure
        returns (bool)
    {
        if (!val1.isInt() || !val2.isInt()) {
            return false;
        }
        uint a = val1.intVal;
        uint b = val2.intVal;
        uint c;
        assembly {
            c := exp(a, b)
        }
        machine.addDataStackInt(c);
        return true;
    }

    // Comparison

    function executeLtInsn(
        Machine.Data memory machine,
        Value.Data memory val1,
        Value.Data memory val2
    )
        internal
        pure
        returns (bool)
    {
        if (!val1.isInt() || !val2.isInt()) {
            return false;
        }
        uint a = val1.intVal;
        uint b = val2.intVal;
        uint c;
        assembly {
            c := lt(a, b)
        }
        machine.addDataStackInt(c);
        return true;
    }

    function executeGtInsn(
        Machine.Data memory machine,
        Value.Data memory val1,
        Value.Data memory val2
    )
        internal
        pure
        returns (bool)
    {
        if (!val1.isInt() || !val2.isInt()) {
            return false;
        }
        uint a = val1.intVal;
        uint b = val2.intVal;
        uint c;
        assembly {
            c := gt(a, b)
        }
        machine.addDataStackInt(c);
        return true;
    }

    function executeSltInsn(
        Machine.Data memory machine,
        Value.Data memory val1,
        Value.Data memory val2
    )
        internal
        pure
        returns (bool)
    {
        if (!val1.isInt() || !val2.isInt()) {
            return false;
        }
        uint a = val1.intVal;
        uint b = val2.intVal;
        uint c;
        assembly {
            c := slt(a, b)
        }
        machine.addDataStackInt(c);
        return true;
    }

    function executeSgtInsn(
        Machine.Data memory machine,
        Value.Data memory val1,
        Value.Data memory val2
    )
        internal
        pure
        returns (bool)
    {
        if (!val1.isInt() || !val2.isInt()) {
            return false;
        }
        uint a = val1.intVal;
        uint b = val2.intVal;
        uint c;
        assembly {
            c := sgt(a, b)
        }
        machine.addDataStackInt(c);
        return true;
    }

    function executeEqInsn(
        Machine.Data memory machine,
        Value.Data memory val1,
        Value.Data memory val2
    )
        internal
        pure
        returns (bool)
    {
        machine.addDataStackValue(Value.newBoolean(val1.hash() == val2.hash()));
        return true;
    }

    function executeIszeroInsn(
        Machine.Data memory machine,
        Value.Data memory val1
    )
        internal
        pure
        returns (bool)
    {
        if (!val1.isInt()) {
            machine.addDataStackInt(0);
        } else {
            uint a = val1.intVal;
            uint c;
            assembly {
                c := iszero(a)
            }
            machine.addDataStackInt(c);
        }
        return true;
    }

    function executeAndInsn(
        Machine.Data memory machine,
        Value.Data memory val1,
        Value.Data memory val2
    )
        internal
        pure
        returns (bool)
    {
        if (!val1.isInt() || !val2.isInt()) {
            return false;
        }
        uint a = val1.intVal;
        uint b = val2.intVal;
        uint c;
        assembly {
            c := and(a, b)
        }
        machine.addDataStackInt(c);
        return true;
    }

    function executeOrInsn(
        Machine.Data memory machine,
        Value.Data memory val1,
        Value.Data memory val2
    )
        internal
        pure
        returns (bool)
    {
        if (!val1.isInt() || !val2.isInt()) {
            return false;
        }
        uint a = val1.intVal;
        uint b = val2.intVal;
        uint c;
        assembly {
            c := or(a, b)
        }
        machine.addDataStackInt(c);
        return true;
    }

    function executeXorInsn(
        Machine.Data memory machine,
        Value.Data memory val1,
        Value.Data memory val2
    )
        internal
        pure
        returns (bool)
    {
        if (!val1.isInt() || !val2.isInt()) {
            return false;
        }
        uint a = val1.intVal;
        uint b = val2.intVal;
        uint c;
        assembly {
            c := xor(a, b)
        }
        machine.addDataStackInt(c);
        return true;
    }

    function executeNotInsn(
        Machine.Data memory machine,
        Value.Data memory val1
    )
        internal
        pure
        returns (bool)
    {
        if (!val1.isInt()) {
            return false;
        }
        uint a = val1.intVal;
        uint c;
        assembly {
            c := not(a)
        }
        machine.addDataStackInt(c);
        return true;
    }

    function executeByteInsn(
        Machine.Data memory machine,
        Value.Data memory val1,
        Value.Data memory val2
    )
        internal
        pure
        returns (bool)
    {
        if (!val1.isInt() || !val2.isInt()) {
            return false;
        }
        uint x = val1.intVal;
        uint n = val2.intVal;
        uint c;
        assembly {
            c := byte(n, x)
        }
        machine.addDataStackInt(c);
        return true;
    }

    function executeSignextendInsn(
        Machine.Data memory machine,
        Value.Data memory val1,
        Value.Data memory val2
    )
        internal
        pure
        returns (bool)
    {
        if (!val1.isInt() || !val2.isInt()) {
            return false;
        }
        uint b = val1.intVal;
        uint a = val2.intVal;
        uint c;
        assembly {
            c := signextend(a, b)
        }
        machine.addDataStackInt(c);
        return true;
    }

    // Hash

    function executeSha3Insn(
        Machine.Data memory machine,
        Value.Data memory val1
    )
        internal
        pure
        returns (bool)
    {
        machine.addDataStackInt(uint256(val1.hash()));
        return true;
    }

    function executeTypeInsn(
        Machine.Data memory machine,
        Value.Data memory val1
    )
        internal
        pure
        returns (bool)
    {
        machine.addDataStackValue(val1.typeCodeVal());
        return true;
    }

    function executeEthhash2Insn(
        Machine.Data memory machine,
        Value.Data memory val1,
        Value.Data memory val2
    )
        internal
        pure
        returns (bool)
    {
        if (!val1.isInt() || !val2.isInt()) {
            return false;
        }
        uint a = val1.intVal;
        uint b = val2.intVal;
        bytes32 res = keccak256(abi.encodePacked(a, b));
        machine.addDataStackInt(uint256(res));
        return true;
    }


    // Stack ops

    function executePopInsn(
        Machine.Data memory,
        Value.Data memory
    )
        internal
        pure
        returns (bool)
    {
        return true;
    }

    function executeSpushInsn(
        Machine.Data memory machine
    )
        internal
        pure
        returns (bool)
    {
        machine.addDataStackValue(machine.staticVal);
        return true;
    }

    function executeRpushInsn(
        Machine.Data memory machine
    )
        internal
        pure
        returns (bool)
    {
        machine.addDataStackValue(machine.registerVal);
        return true;
    }

    function executeRsetInsn(
        Machine.Data memory machine,
        Value.Data memory val1
    )
        internal
        pure
        returns (bool)
    {
        machine.registerVal = val1;
        return true;
    }

    function executeJumpInsn(
        Machine.Data memory machine,
        Value.Data memory val1
    )
        internal
        pure
        returns (bool)
    {
        machine.instructionStack = val1;
        return true;
    }

    function executeCjumpInsn(
        Machine.Data memory machine,
        Value.Data memory val1,
        Value.Data memory val2
    )
        internal
        pure
        returns (bool)
    {
        if (!val1.isCodePoint()) {
            return false;
        }
        if (!val2.isInt()) {
            return false;
        }
        if (val2.intVal != 0) {
            machine.instructionStack = val1;
        }
        return true;
    }

    function executeStackemptyInsn(
        Machine.Data memory machine
    )
        internal
        pure
        returns (bool)
    {
        machine.addDataStackValue(
            Value.newBoolean(Value.hash(machine.dataStack) == Value.hashEmptyTuple())
        );
        return true;
    }

    function executePcpushInsn(
        Machine.Data memory machine,
        Value.Data memory pc
    )
        internal
        pure
        returns (bool)
    {
        machine.addDataStackValue(pc);
        return true;
    }

    function executeAuxpushInsn(
        Machine.Data memory machine,
        Value.Data memory val
    )
        internal
        pure
        returns (bool)
    {
        machine.addAuxStackValue(val);
        return true;
    }

    function executeAuxstackemptyInsn(
        Machine.Data memory machine
    )
        internal
        pure
        returns (bool)
    {
        machine.addDataStackValue(
            Value.newBoolean(Value.hash(machine.auxStack) == Value.hashEmptyTuple())
        );
        return true;
    }

    function executeErrpushInsn(
        Machine.Data memory machine
    )
        internal
        pure
        returns (bool)
    {
        machine.addDataStackValue(machine.errHandler);
        return true;
    }

    function executeErrsetInsn(
        Machine.Data memory machine,
        Value.Data memory val
    )
        internal
        pure
        returns (bool)
    {
        if (!val.isCodePoint()) {
            return false;
        }
        machine.errHandler = val;
        return true;
    }

    // Dup ops

    function executeDup0Insn(
        Machine.Data memory machine,
        Value.Data memory val1
    )
        internal
        pure
        returns (bool)
    {
        machine.addDataStackValue(val1);
        machine.addDataStackValue(val1);
        return true;
    }

    function executeDup1Insn(
        Machine.Data memory machine,
        Value.Data memory val1,
        Value.Data memory val2
    )
        internal
        pure
        returns (bool)
    {
        machine.addDataStackValue(val2);
        machine.addDataStackValue(val1);
        machine.addDataStackValue(val2);
        return true;
    }

    function executeDup2Insn(
        Machine.Data memory machine,
        Value.Data memory val1,
        Value.Data memory val2,
        Value.Data memory val3
    )
        internal
        pure
        returns (bool)
    {
        machine.addDataStackValue(val3);
        machine.addDataStackValue(val2);
        machine.addDataStackValue(val1);
        machine.addDataStackValue(val3);
        return true;
    }

    // Swap ops

    function executeSwap1Insn(
        Machine.Data memory machine,
        Value.Data memory val1,
        Value.Data memory val2
    )
        internal
        pure
        returns (bool)
    {
        machine.addDataStackValue(val1);
        machine.addDataStackValue(val2);
        return true;
    }

    function executeSwap2Insn(
        Machine.Data memory machine,
        Value.Data memory val1,
        Value.Data memory val2,
        Value.Data memory val3
    )
        internal
        pure
        returns (bool)
    {
        machine.addDataStackValue(val1);
        machine.addDataStackValue(val2);
        machine.addDataStackValue(val3);
        return true;
    }

    // Tuple ops

    function executeTgetInsn(
        Machine.Data memory machine,
        Value.Data memory val1,
        Value.Data memory val2
    )
        internal
        pure
        returns (bool)
    {
        if (!val1.isInt() || !val2.isTuple()) {
            return false;
        }

        if (val1.intVal >= val2.valLength()) {
            return false;
        }

        machine.addDataStackValue(val2.tupleVal[val1.intVal]);
        return true;
    }

    function executeTsetInsn(
        Machine.Data memory machine,
        Value.Data memory val1,
        Value.Data memory val2,
        Value.Data memory val3
    )
        internal
        pure
        returns (bool)
    {
        if (!val2.isTuple() || !val1.isInt()) {
            return false;
        }

        if (val1.intVal >= val2.valLength()) {
            return false;
        }
        Value.Data[] memory tuple_vals = val2.tupleVal;
        tuple_vals[val1.intVal] = val3;

        machine.addDataStackValue(Value.newTuple(tuple_vals));
        return true;
    }

    function executeTlenInsn(
        Machine.Data memory machine,
        Value.Data memory val1
    )
        internal
        pure
        returns (bool)
    {
        if (!val1.isTuple()) {
            return false;
        }
        machine.addDataStackInt(val1.valLength());
        return true;
    }

    // Logging

    function executeBreakpointInsn(Machine.Data memory) internal pure returns (bool) {
        return true;
    }

    function executeLogInsn(
        Machine.Data memory,
        Value.Data memory val1
    )
        internal
        pure
        returns (bool, bytes32)
    {
        return (true, val1.hash());
    }

    // System operations

    function executeSendInsn(
        Machine.Data memory,
        Value.Data memory val1
    )
        internal
        pure
        returns (bool, bytes32)
    {

        if(val1.size <= send_size_limit){
            return (true, val1.hash());
        }else{
            return (true, 0);
        }
    }

    function executeInboxInsn(
        Machine.Data memory machine,
        Value.Data memory val1,
        Value.Data memory beforeInbox,
        uint lowerTimeBound
    )
        internal
        pure
        returns (bool)
    {
        if (! val1.isInt()) {
            return false;
        }
        require(
            val1.intVal >= lowerTimeBound ||
            Value.hash(beforeInbox) != Value.hashEmptyTuple(),
            "Inbox instruction was blocked"
        );
        machine.addDataStackValue(beforeInbox);
        return true;
    }

    function executeECRecoverInsn(
        Machine.Data memory machine,
        Value.Data memory val1,
        Value.Data memory val2,
        Value.Data memory val3,
        Value.Data memory val4
    )
        internal
        pure
        returns (bool)
    {
        if (!val1.isInt() || !val2.isInt() || !val3.isInt() || !val4.isInt()) {
            return false;
        }
        bytes32 r = bytes32(val1.intVal);
        bytes32 s = bytes32(val2.intVal);
        if (val3.intVal != 0 && val3.intVal != 1) {
            machine.addDataStackInt(0);
            return true;
        }
        uint8 v = uint8(val3.intVal) + 27;
        bytes32 message = bytes32(val4.intVal);
        address ret = ecrecover(
            message,
            v,
            r,
            s
        );
        machine.addDataStackInt(uint256(ret));
        return true;
    }

    // Stop and arithmetic ops
    uint8 constant internal OP_ADD = 0x01;
    uint8 constant internal OP_MUL = 0x02;
    uint8 constant internal OP_SUB = 0x03;
    uint8 constant internal OP_DIV = 0x04;
    uint8 constant internal OP_SDIV = 0x05;
    uint8 constant internal OP_MOD = 0x06;
    uint8 constant internal OP_SMOD = 0x07;
    uint8 constant internal OP_ADDMOD = 0x08;
    uint8 constant internal OP_MULMOD = 0x09;
    uint8 constant internal OP_EXP = 0x0a;

    // Comparison & bitwise logic
    uint8 constant internal OP_LT = 0x10;
    uint8 constant internal OP_GT = 0x11;
    uint8 constant internal OP_SLT = 0x12;
    uint8 constant internal OP_SGT = 0x13;
    uint8 constant internal OP_EQ = 0x14;
    uint8 constant internal OP_ISZERO = 0x15;
    uint8 constant internal OP_AND = 0x16;
    uint8 constant internal OP_OR = 0x17;
    uint8 constant internal OP_XOR = 0x18;
    uint8 constant internal OP_NOT = 0x19;
    uint8 constant internal OP_BYTE = 0x1a;
    uint8 constant internal OP_SIGNEXTEND = 0x1b;

    // SHA3
    uint8 constant internal OP_SHA3 = 0x20;
    uint8 constant internal OP_TYPE = 0x21;
    uint8 constant internal OP_ETHHASH2 = 0x22;

    // Stack, Memory, Storage and Flow Operations
    uint8 constant internal OP_POP = 0x30;
    uint8 constant internal OP_SPUSH = 0x31;
    uint8 constant internal OP_RPUSH = 0x32;
    uint8 constant internal OP_RSET = 0x33;
    uint8 constant internal OP_JUMP = 0x34;
    uint8 constant internal OP_CJUMP = 0x35;
    uint8 constant internal OP_STACKEMPTY = 0x36;
    uint8 constant internal OP_PCPUSH = 0x37;
    uint8 constant internal OP_AUXPUSH = 0x38;
    uint8 constant internal OP_AUXPOP = 0x39;
    uint8 constant internal OP_AUXSTACKEMPTY = 0x3a;
    uint8 constant internal OP_NOP = 0x3b;
    uint8 constant internal OP_ERRPUSH = 0x3c;
    uint8 constant internal OP_ERRSET = 0x3d;

    // Duplication and Exchange operations
    uint8 constant internal OP_DUP0 = 0x40;
    uint8 constant internal OP_DUP1 = 0x41;
    uint8 constant internal OP_DUP2 = 0x42;
    uint8 constant internal OP_SWAP1 = 0x43;
    uint8 constant internal OP_SWAP2 = 0x44;

    // Tuple opertations
    uint8 constant internal OP_TGET = 0x50;
    uint8 constant internal OP_TSET = 0x51;
    uint8 constant internal OP_TLEN = 0x52;

    // Logging opertations
    uint8 constant internal OP_BREAKPOINT = 0x60;
    uint8 constant internal OP_LOG = 0x61;

    // System operations
    uint8 constant internal OP_SEND = 0x70;
    uint8 constant internal OP_GETTIME = 0x71;
    uint8 constant internal OP_INBOX = 0x72;
    uint8 constant internal OP_ERROR = 0x73;
    uint8 constant internal OP_STOP = 0x74;

    uint8 constant internal OP_ECRECOVER = 0x80;

    function opInfo(uint opCode) internal pure returns (uint, uint) {
        if (opCode == OP_ADD) {
            return (2, 1);
        } else if (opCode == OP_MUL) {
            return (2, 1);
        } else if (opCode == OP_SUB) {
            return (2, 1);
        } else if (opCode == OP_DIV) {
            return (2, 1);
        } else if (opCode == OP_SDIV) {
            return (2, 1);
        } else if (opCode == OP_MOD) {
            return (2, 1);
        } else if (opCode == OP_SMOD) {
            return (2, 1);
        } else if (opCode == OP_ADDMOD) {
            return (3, 1);
        } else if (opCode == OP_MULMOD) {
            return (3, 1);
        } else if (opCode == OP_EXP) {
            return (2, 1);
        } else if (opCode == OP_LT) {
            return (2, 1);
        } else if (opCode == OP_GT) {
            return (2, 1);
        } else if (opCode == OP_SLT) {
            return (2, 1);
        } else if (opCode == OP_SGT) {
            return (2, 1);
        } else if (opCode == OP_EQ) {
            return (2, 1);
        } else if (opCode == OP_ISZERO) {
            return (1, 1);
        } else if (opCode == OP_AND) {
            return (2, 1);
        } else if (opCode == OP_OR) {
            return (2, 1);
        } else if (opCode == OP_XOR) {
            return (2, 1);
        } else if (opCode == OP_NOT) {
            return (1, 1);
        } else if (opCode == OP_BYTE) {
            return (2, 1);
        } else if (opCode == OP_SIGNEXTEND) {
            return (2, 1);
        } else if (opCode == OP_SHA3) {
            return (1, 1);
        } else if (opCode == OP_TYPE) {
            return (1, 1);
        } else if (opCode == OP_ETHHASH2) {
            return (2, 1);
        } else if (opCode == OP_POP) {
            return (1, 0);
        } else if (opCode == OP_SPUSH) {
            return (0, 1);
        } else if (opCode == OP_RPUSH) {
            return (0, 1);
        } else if (opCode == OP_RSET) {
            return (1, 0);
        } else if (opCode == OP_JUMP) {
            return (1, 0);
        } else if (opCode == OP_CJUMP) {
            return (2, 0);
        } else if (opCode == OP_STACKEMPTY) {
            return (0, 1);
        } else if (opCode == OP_PCPUSH) {
            return (0, 1);
        } else if (opCode == OP_AUXPUSH) {
            return (1, 0);
        } else if (opCode == OP_AUXPOP) {
            return (0, 1);
        } else if (opCode == OP_AUXSTACKEMPTY) {
            return (0, 1);
        } else if (opCode == OP_NOP) {
            return (0, 0);
        } else if (opCode == OP_ERRPUSH) {
            return (0, 1);
        } else if (opCode == OP_ERRSET) {
            return (1, 0);
        } else if (opCode == OP_DUP0) {
            return (1, 2);
        } else if (opCode == OP_DUP1) {
            return (2, 3);
        } else if (opCode == OP_DUP2) {
            return (3, 4);
        } else if (opCode == OP_SWAP1) {
            return (2, 2);
        } else if (opCode == OP_SWAP2) {
            return (3, 3);
        } else if (opCode == OP_TGET) {
            return (2, 1);
        } else if (opCode == OP_TSET) {
            return (3, 1);
        } else if (opCode == OP_TLEN) {
            return (1, 1);
        } else if (opCode == OP_BREAKPOINT) {
            return (0, 0);
        } else if (opCode == OP_LOG) {
            return (1, 0);
        } else if (opCode == OP_SEND) {
            return (1, 0);
        } else if (opCode == OP_GETTIME) {
            return (0, 1);
        } else if (opCode == OP_INBOX) {
            return (1, 1);
        } else if (opCode == OP_ERROR) {
            return (0, 0);
        } else if (opCode == OP_STOP) {
            return (0, 0);
        } else if (opCode == OP_ECRECOVER) {
            return (4, 1);
        } else {
            require(false, "Invalid opcode: opInfo()");
        }
    }

    function opPopCount(uint8 opCode) internal pure returns(uint) {
        uint popCount;
        uint pushCount;
        (popCount, pushCount) = opInfo(opCode);
        return popCount;
    }

    function opGasCost(uint8 opCode) internal pure returns(uint64) {
       if (opCode == OP_ADD) {
            return 3;
        } else if (opCode == OP_MUL) {
            return 3;
        } else if (opCode == OP_SUB) {
            return 3;
        } else if (opCode == OP_DIV) {
            return 4;
        } else if (opCode == OP_SDIV) {
            return 7;
        } else if (opCode == OP_MOD) {
            return 4;
        } else if (opCode == OP_SMOD) {
            return 7;
        } else if (opCode == OP_ADDMOD) {
            return 4;
        } else if (opCode == OP_MULMOD) {
            return 4;
        } else if (opCode == OP_EXP) {
            return 25;
        } else if (opCode == OP_LT) {
            return 2;
        } else if (opCode == OP_GT) {
            return 2;
        } else if (opCode == OP_SLT) {
            return 2;
        } else if (opCode == OP_SGT) {
            return 2;
        } else if (opCode == OP_EQ) {
            return 2;
        } else if (opCode == OP_ISZERO) {
            return 1;
        } else if (opCode == OP_AND) {
            return 2;
        } else if (opCode == OP_OR) {
            return 2;
        } else if (opCode == OP_XOR) {
            return 2;
        } else if (opCode == OP_NOT) {
            return 1;
        } else if (opCode == OP_BYTE) {
            return 4;
        } else if (opCode == OP_SIGNEXTEND) {
            return 7;
        } else if (opCode == OP_SHA3) {
            return 7;
        } else if (opCode == OP_TYPE) {
            return 3;
       } else if (opCode == OP_ETHHASH2) {
            return 8;
        } else if (opCode == OP_POP) {
            return 1;
        } else if (opCode == OP_SPUSH) {
            return 1;
        } else if (opCode == OP_RPUSH) {
            return 1;
        } else if (opCode == OP_RSET) {
            return 2;
        } else if (opCode == OP_JUMP) {
            return 4;
        } else if (opCode == OP_CJUMP) {
            return 4;
        } else if (opCode == OP_STACKEMPTY) {
            return 2;
        } else if (opCode == OP_PCPUSH) {
            return 1;
        } else if (opCode == OP_AUXPUSH) {
            return 1;
        } else if (opCode == OP_AUXPOP) {
            return 1;
        } else if (opCode == OP_AUXSTACKEMPTY) {
            return 2;
        } else if (opCode == OP_NOP) {
            return 1;
        } else if (opCode == OP_ERRPUSH) {
            return 1;
        } else if (opCode == OP_ERRSET) {
            return 1;
        } else if (opCode == OP_DUP0) {
            return 1;
        } else if (opCode == OP_DUP1) {
            return 1;
        } else if (opCode == OP_DUP2) {
            return 1;
        } else if (opCode == OP_SWAP1) {
            return 1;
        } else if (opCode == OP_SWAP2) {
            return 1;
        } else if (opCode == OP_TGET) {
            return 2;
        } else if (opCode == OP_TSET) {
            return 40;
        } else if (opCode == OP_TLEN) {
            return 2;
        } else if (opCode == OP_BREAKPOINT) {
            return 100;
        } else if (opCode == OP_LOG) {
            return 100;
        } else if (opCode == OP_SEND) {
            return 100;
        } else if (opCode == OP_GETTIME) {
            return 40;
        } else if (opCode == OP_INBOX) {
            return 40;
        } else if (opCode == OP_ERROR) {
            return 5;
        } else if (opCode == OP_STOP) {
            return 10;
        } else if (opCode == OP_ECRECOVER) {
            return 9999; // TODO: Fill in calibrated gas cost
        } else {
            require(false, "Invalid opcode: opGasCost()");
        }
    }

    function loadMachine(
        ValidateProofData memory _data
    )
        internal
        pure
        returns (
            uint8,
            Value.Data[] memory,
            Machine.Data memory,
            Machine.Data memory,
            uint
        )
    {
        uint offset = 0;
        bool valid;
        Machine.Data memory startMachine;
        startMachine.setExtensive();
        (valid, offset, startMachine) = Machine.deserializeMachine(_data.proof, offset);

        require (valid, "loadMachine(): invalid machine");

        Machine.Data memory endMachine = startMachine.clone();
        uint8 immediate = uint8(_data.proof[offset]);
        uint8 opCode = uint8(_data.proof[offset + 1]);
        uint popCount = opPopCount(opCode);
        Value.Data[] memory stackVals = new Value.Data[](popCount);
        offset += 2;

        require(immediate == 0 || immediate == 1, "Proof had bad operation type");
        if (immediate == 0) {
            startMachine.instructionStack = Value.newCodePoint(
                uint8(opCode),
                Value.hash(startMachine.instructionStack)
            );
        } else {
            Value.Data memory immediateVal;
            (valid, offset, immediateVal) = Value.deserialize(_data.proof, offset);
            // string(abi.encodePacked("Proof had bad immediate value ", uint2str(valid)))
            require(valid, "Proof had bad immediate value");
            if (popCount > 0) {
                stackVals[0] = immediateVal;
            } else {
                endMachine.addDataStackValue(immediateVal);
            }

            startMachine.instructionStack = Value.newCodePoint(
                uint8(opCode),
                Value.hash(startMachine.instructionStack),
                Value.hash(immediateVal)
            );
        }

        uint i = 0;
        for (i = immediate; i < popCount; i++) {
            (valid, offset, stackVals[i]) = Value.deserialize(_data.proof, offset);
            require(valid, "Proof had bad stack value");
        }
        if (stackVals.length > 0) {
            for (i = 0; i < stackVals.length - immediate; i++) {
                startMachine.addDataStackValue(stackVals[stackVals.length - 1 - i]);
            }
        }
        return (opCode, stackVals, startMachine, endMachine, offset);
    }

    uint8 constant CODE_POINT_TYPECODE = 1;
    bytes32 constant CODE_POINT_ERROR = keccak256(
        abi.encodePacked(
            CODE_POINT_TYPECODE,
            uint8(0),
            bytes32(0)
        )
    );


    function checkProof(ValidateProofData memory _data) internal pure returns(uint) {
        uint8 opCode;
        bool valid;
        uint offset;
        Value.Data[] memory stackVals;
        Machine.Data memory startMachine;
        Machine.Data memory endMachine;
        (opCode, stackVals, startMachine, endMachine, offset) = loadMachine(_data);

        bool correct = true;
        bytes32 messageHash;
        require(_data.gas == opGasCost(opCode), "Invalid gas in proof");
        require((_data.didInboxInsn && opCode==OP_INBOX) || (!_data.didInboxInsn && opCode!=OP_INBOX),
            "Invalid didInboxInsn claim");
        if (opCode == OP_ADD) {
            correct = executeAddInsn(endMachine, stackVals[0], stackVals[1]);
        } else if (opCode == OP_MUL) {
            correct = executeMulInsn(endMachine, stackVals[0], stackVals[1]);
        } else if (opCode == OP_SUB) {
            correct = executeSubInsn(endMachine, stackVals[0], stackVals[1]);
        } else if (opCode == OP_DIV) {
            correct = executeDivInsn(endMachine, stackVals[0], stackVals[1]);
        } else if (opCode == OP_SDIV) {
            correct = executeSdivInsn(endMachine, stackVals[0], stackVals[1]);
        } else if (opCode == OP_MOD) {
            correct = executeModInsn(endMachine, stackVals[0], stackVals[1]);
        } else if (opCode == OP_SMOD) {
            correct = executeSmodInsn(endMachine, stackVals[0], stackVals[1]);
        } else if (opCode == OP_ADDMOD) {
            correct = executeAddmodInsn(
                endMachine,
                stackVals[0],
                stackVals[1],
                stackVals[2]
            );
        } else if (opCode == OP_MULMOD) {
            correct = executeMulmodInsn(
                endMachine,
                stackVals[0],
                stackVals[1],
                stackVals[2]
            );
        } else if (opCode == OP_EXP) {
            correct = executeExpInsn(endMachine, stackVals[0], stackVals[1]);
        } else if (opCode == OP_LT) {
            correct = executeLtInsn(endMachine, stackVals[0], stackVals[1]);
        } else if (opCode == OP_GT) {
            correct = executeGtInsn(endMachine, stackVals[0], stackVals[1]);
        } else if (opCode == OP_SLT) {
            correct = executeSltInsn(endMachine, stackVals[0], stackVals[1]);
        } else if (opCode == OP_SGT) {
            correct = executeSgtInsn(endMachine, stackVals[0], stackVals[1]);
        } else if (opCode == OP_EQ) {
            correct = executeEqInsn(endMachine, stackVals[0], stackVals[1]);
        } else if (opCode == OP_ISZERO) {
            correct = executeIszeroInsn(endMachine, stackVals[0]);
        } else if (opCode == OP_AND) {
            correct = executeAndInsn(endMachine, stackVals[0], stackVals[1]);
        } else if (opCode == OP_OR) {
            correct = executeOrInsn(endMachine, stackVals[0], stackVals[1]);
        } else if (opCode == OP_XOR) {
            correct = executeXorInsn(endMachine, stackVals[0], stackVals[1]);
        } else if (opCode == OP_NOT) {
            correct = executeNotInsn(endMachine, stackVals[0]);
        } else if (opCode == OP_BYTE) {
            correct = executeByteInsn(endMachine, stackVals[0], stackVals[1]);
        } else if (opCode == OP_SIGNEXTEND) {
            correct = executeSignextendInsn(endMachine, stackVals[0], stackVals[1]);
        } else if (opCode == OP_SHA3) {
            correct = executeSha3Insn(endMachine, stackVals[0]);
        } else if (opCode == OP_TYPE) {
            correct = executeTypeInsn(endMachine, stackVals[0]);
        } else if (opCode == OP_ETHHASH2) {
            correct = executeEthhash2Insn(endMachine, stackVals[0], stackVals[1]);
        } else if (opCode == OP_POP) {
            correct = executePopInsn(endMachine, stackVals[0]);
        } else if (opCode == OP_SPUSH) {
            correct = executeSpushInsn(endMachine);
        } else if (opCode == OP_RPUSH) {
            correct = executeRpushInsn(endMachine);
        } else if (opCode == OP_RSET) {
            correct = executeRsetInsn(endMachine, stackVals[0]);
        } else if (opCode == OP_JUMP) {
            correct = executeJumpInsn(endMachine, stackVals[0]);
        } else if (opCode == OP_CJUMP) {
            correct = executeCjumpInsn(endMachine, stackVals[0], stackVals[1]);
        } else if (opCode == OP_STACKEMPTY) {
            correct = executeStackemptyInsn(endMachine);
        } else if (opCode == OP_PCPUSH) {
            correct = executePcpushInsn(endMachine, startMachine.instructionStack);
        } else if (opCode == OP_AUXPUSH) {
            correct = executeAuxpushInsn(endMachine, stackVals[0]);
        } else if (opCode == OP_AUXPOP) {
            Value.Data memory auxVal;
            (valid, offset, auxVal) = Value.deserialize(_data.proof, offset);
            require(valid, "Proof of auxpop had bad aux value");
            startMachine.addAuxStackValue(auxVal);
            endMachine.addDataStackValue(auxVal);
        } else if (opCode == OP_AUXSTACKEMPTY) {
            correct = executeAuxstackemptyInsn(endMachine);
        } else if (opCode == OP_NOP) {
        } else if (opCode == OP_ERRPUSH) {
            correct = executeErrpushInsn(endMachine);
        } else if (opCode == OP_ERRSET) {
            correct = executeErrsetInsn(endMachine, stackVals[0]);
        } else if (opCode == OP_DUP0) {
            correct = executeDup0Insn(endMachine, stackVals[0]);
        } else if (opCode == OP_DUP1) {
            correct = executeDup1Insn(endMachine, stackVals[0], stackVals[1]);
        } else if (opCode == OP_DUP2) {
            correct = executeDup2Insn(
                endMachine,
                stackVals[0],
                stackVals[1],
                stackVals[2]
            );
        } else if (opCode == OP_SWAP1) {
            correct = executeSwap1Insn(endMachine, stackVals[0], stackVals[1]);
        } else if (opCode == OP_SWAP2) {
            correct = executeSwap2Insn(
                endMachine,
                stackVals[0],
                stackVals[1],
                stackVals[2]
            );
        } else if (opCode == OP_TGET) {
            correct = executeTgetInsn(endMachine, stackVals[0], stackVals[1]);
        } else if (opCode == OP_TSET) {
            correct = executeTsetInsn(
                endMachine,
                stackVals[0],
                stackVals[1],
                stackVals[2]
            );
        } else if (opCode == OP_TLEN) {
            correct = executeTlenInsn(endMachine, stackVals[0]);
        } else if (opCode == OP_BREAKPOINT) {
            correct = executeBreakpointInsn(endMachine);
        } else if (opCode == OP_LOG) {
            (correct, messageHash) = executeLogInsn(endMachine, stackVals[0]);
            if (correct) {
                require(
                    keccak256(
                        abi.encodePacked(
                            _data.firstLog,
                            messageHash
                        )
                    ) == _data.lastLog,
                    "Logged value doesn't match output log"
                );
                require(_data.firstMessage == _data.lastMessage, "Send not called, but message is nonzero");
            } else {
                messageHash = 0;
            }

        } else if (opCode == OP_SEND) {
            (correct, messageHash) = executeSendInsn(endMachine, stackVals[0]);
            if (correct) {
                if(messageHash == 0){
                    require(_data.firstMessage == _data.lastMessage, "Send value exceeds size limit, no message should be sent");
                }else{
                    require(
                        keccak256(
                            abi.encodePacked(
                                _data.firstMessage,
                                messageHash
                            )
                        ) == _data.lastMessage,
                        "sent message doesn't match output message"
                    );

                    require(_data.firstLog == _data.lastLog, "Log not called, but message is nonzero");
                }
            } else {
                messageHash = 0;
            }

        } else if (opCode == OP_GETTIME) {
            Value.Data[] memory contents = new Value.Data[](4);
            contents[0] = Value.newInt(_data.timeBounds[0]);
            contents[1] = Value.newInt(_data.timeBounds[1]);
            contents[2] = Value.newInt(_data.timeBounds[2]);
            contents[3] = Value.newInt(_data.timeBounds[3]);
            endMachine.addDataStackValue(Value.newTuple(contents));
        } else if (opCode == OP_INBOX) {
            correct = executeInboxInsn(
                endMachine,
                stackVals[0],
                _data.beforeInbox,
                _data.timeBounds[0]);
        } else if (opCode == OP_ERROR) {
            correct = false;
        } else if (opCode == OP_STOP) {
            endMachine.setHalt();
<<<<<<< HEAD
        } else if (opCode == OP_ECRECOVER) {
            correct = executeECRecoverInsn(endMachine, stackVals[0], stackVals[1], stackVals[2], stackVals[3]);
=======
        } else {
            correct = false;
>>>>>>> c7432e0f
        }

        if (messageHash == 0) {
            require(_data.firstMessage == _data.lastMessage, "Send not called, but message is nonzero");
            require(_data.firstLog == _data.lastLog, "Log not called, but message is nonzero");
        }

        if (!correct) {
            if (Value.hash(endMachine.errHandler) == CODE_POINT_ERROR) {
                endMachine.setErrorStop();
            } else {
                endMachine.instructionStack = endMachine.errHandler;
            }
        }

        require(_data.beforeHash == startMachine.hash(), "Proof had non matching start state");
        require(_data.afterHash == endMachine.hash(), "Proof had non matching end state");

        // require(
        //     _data.beforeHash == startMachine.hash(),
        //     string(abi.encodePacked("Proof had non matching start state: ", startMachine.toString(),
        //     " beforeHash = ", DebugPrint.bytes32string(_data.beforeHash), "\nstartMachine = ", DebugPrint.bytes32string(startMachine.hash())))
        // );
        // require(
        //     _data.afterHash == endMachine.hash(),
        //     string(abi.encodePacked("Proof had non matching end state: ", endMachine.toString(),
        //     " afterHash = ", DebugPrint.bytes32string(_data.afterHash), "\nendMachine = ", DebugPrint.bytes32string(endMachine.hash())))
        // );

        return 0;
    }
}<|MERGE_RESOLUTION|>--- conflicted
+++ resolved
@@ -1588,13 +1588,10 @@
             correct = false;
         } else if (opCode == OP_STOP) {
             endMachine.setHalt();
-<<<<<<< HEAD
         } else if (opCode == OP_ECRECOVER) {
             correct = executeECRecoverInsn(endMachine, stackVals[0], stackVals[1], stackVals[2], stackVals[3]);
-=======
         } else {
             correct = false;
->>>>>>> c7432e0f
         }
 
         if (messageHash == 0) {
