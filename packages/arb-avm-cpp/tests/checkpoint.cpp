--- conflicted
+++ resolved
@@ -555,18 +555,6 @@
     }
 }
 
-<<<<<<< HEAD
-ParsedState makeStorageData(MachineStateSaver& stateSaver,
-                            value staticVal,
-                            value registerVal,
-                            Datastack stack,
-                            Datastack auxstack,
-                            Status state,
-                            CodePoint pc,
-                            CodePoint err_pc,
-                            MessageStack inbox,
-                            BlockReason blockReason) {
-=======
 MachineStateKeys makeStorageData(MachineStateSaver& stateSaver,
                                  value staticVal,
                                  value registerVal,
@@ -576,9 +564,7 @@
                                  CodePoint pc,
                                  CodePoint err_pc,
                                  MessageStack inbox,
-                                 MessageStack pendingInbox,
                                  BlockReason blockReason) {
->>>>>>> d2967b7b
     TuplePool pool;
 
     auto datastack_results = stack.checkpointState(stateSaver, &pool);
@@ -593,30 +579,15 @@
     auto status_str = (unsigned char)state;
     auto blockreason_str = serializeForCheckpoint(blockReason);
 
-<<<<<<< HEAD
-    return ParsedState{static_val_results.storage_key,
-                       register_val_results.storage_key,
-                       datastack_results.storage_key,
-                       auxstack_results.storage_key,
-                       inbox_results.msgs_tuple_results.storage_key,
-                       pc_results.storage_key,
-                       err_pc_results.storage_key,
-                       status_str,
-                       blockreason_str};
-=======
     return MachineStateKeys{static_val_results.storage_key,
                             register_val_results.storage_key,
                             datastack_results.storage_key,
                             auxstack_results.storage_key,
                             inbox_results.msgs_tuple_results.storage_key,
-                            inbox_results.msg_count_results.storage_key,
-                            pending_results.msgs_tuple_results.storage_key,
-                            pending_results.msg_count_results.storage_key,
                             pc_results.storage_key,
                             err_pc_results.storage_key,
                             status_str,
                             blockreason_str};
->>>>>>> d2967b7b
 }
 
 MessageStack getMsgStack1() {
